# PR Review Bot

A bot that automatically reviews pull requests against documentation in the repository's root directory.

## Features

- **Locally hosted** FastAPI server (not Modal cloud service)
- **Webhook support** for immediate PR reviews
- **GitHub API integration** using Personal Access Token
- **Markdown analysis** of root directory documentation files
- **Intelligent PR review** using Codegen
- **Auto-approval** for compliant PRs
- **Dynamic webhook management** for all repositories
- **Automatic ngrok integration** for local development
<<<<<<< HEAD
- **Cloudflare Workers integration** for stable production deployment
=======
- **Cloudflare Workers integration** for stable production deployments
>>>>>>> 3bbabd11

## Requirements

- Python 3.10 or higher
- GitHub Personal Access Token with `repo` and `admin:repo_hook` scopes
<<<<<<< HEAD
- For local development: ngrok account (free tier works)
- For production: Cloudflare account with Workers capability
=======
- ngrok account (free tier works) for local development
- Cloudflare account (optional, for production deployments)
>>>>>>> 3bbabd11

## Installation

1. Clone the repository:
   ```bash
   git clone https://github.com/pixeliumperfecto/codegen.git
   cd codegen/Applications/PR_Review
   ```

2. Install the package:
   ```bash
   pip install -e .
   ```

3. Create a `.env` file with your configuration:
   ```
   # Required
   GITHUB_TOKEN=your_github_token_here
   
<<<<<<< HEAD
   # For local development with ngrok
   USE_NGROK=true
   NGROK_AUTH_TOKEN=your_ngrok_auth_token_here
   
   # For production with Cloudflare
   USE_CLOUDFLARE=true
   CLOUDFLARE_API_TOKEN=your_cloudflare_api_token_here
   CLOUDFLARE_ACCOUNT_ID=your_cloudflare_account_id_here
=======
   # For ngrok (local development)
   NGROK_AUTH_TOKEN=your_ngrok_auth_token_here
   USE_NGROK=true
   
   # For Cloudflare (production)
   USE_CLOUDFLARE=false
   CLOUDFLARE_API_TOKEN=your_cloudflare_api_token_here
   CLOUDFLARE_ACCOUNT_ID=your_cloudflare_account_id_here
   
   # Server configuration
   PORT=8000
>>>>>>> 3bbabd11
   ```

## Usage

1. Start the bot:
   ```bash
   python app.py
   ```

2. The bot will:
   - Start a local server
<<<<<<< HEAD
   - Set up a public endpoint (using ngrok or Cloudflare Workers)
=======
   - Set up a tunnel (ngrok or Cloudflare Workers) to expose your local server
>>>>>>> 3bbabd11
   - Set up webhooks for all repositories accessible by your GitHub token
   - Begin reviewing PRs as they are opened or updated

3. You can also manually trigger a review:
   ```
   curl -X POST http://localhost:8000/review/{owner}/{repo}/{pr_number}
   ```

## Deployment Options

### Local Development with ngrok

For local development or testing, the bot uses ngrok to expose your local server to the internet:

1. Set `USE_NGROK=true` in your `.env` file
2. Provide your ngrok auth token: `NGROK_AUTH_TOKEN=your_token_here`
3. Run the bot: `python app.py`

The bot will automatically start ngrok, get a public URL, and set up webhooks for all repositories.

### Production Deployment with Cloudflare Workers

For a more stable production deployment, the bot can use Cloudflare Workers:

1. Set `USE_CLOUDFLARE=true` in your `.env` file
2. Provide your Cloudflare API token and account ID:
   ```
   CLOUDFLARE_API_TOKEN=your_api_token_here
   CLOUDFLARE_ACCOUNT_ID=your_account_id_here
   ```
3. Run the bot: `python app.py`

The bot will:
- Create a Cloudflare Worker that forwards webhook requests to your local server
- Set up webhooks for all repositories to point to the Cloudflare Worker URL
- Automatically handle webhook verification and security

#### Using a Custom Domain with Cloudflare

To use a custom domain for your webhook endpoint:

1. Add your zone ID and route pattern to your `.env` file:
   ```
   CLOUDFLARE_ZONE_ID=your_zone_id_here
   CLOUDFLARE_WORKER_ROUTE=your_domain.com/webhook/*
   ```
2. Run the bot: `python app.py`

The bot will create a route for your worker on your custom domain.

## How It Works

1. **Webhook Setup**: The bot automatically sets up webhooks for all repositories accessible by your GitHub token.

2. **PR Review Process**:
   - When a PR is opened or updated, GitHub sends a webhook event to the bot
   - The bot analyzes the PR against documentation in the repository's root directory
   - It checks if the PR complies with the documentation requirements
   - It posts a review comment with issues and suggestions
   - It approves the PR if it complies, or requests changes if it doesn't

3. **Codegen Integration**:
   - The bot uses Codegen's AI capabilities to analyze PRs
   - It leverages Codegen's GitHub tools for PR interaction
   - It provides detailed, context-aware reviews

<<<<<<< HEAD
## API Endpoints
=======
## Ngrok Authentication Setup (Local Development)
>>>>>>> 3bbabd11

- `GET /health` - Health check endpoint
- `POST /webhook` - GitHub webhook endpoint
- `POST /review/{owner}/{repo}/{pr_number}` - Manually trigger a PR review
- `POST /setup-webhooks` - Manually trigger webhook setup for all repositories
- `GET /webhook-status` - Get the status of webhooks for all repositories
- `POST /setup-cloudflare` - Manually set up Cloudflare Worker
- `GET /test-cloudflare` - Test the connection to the Cloudflare Worker

## Cloudflare Workers Setup (Production)

1. Sign up for a Cloudflare account at https://dash.cloudflare.com/sign-up
2. Create an API token with the following permissions:
   - Account-level: `Workers Scripts:Edit`
   - Zone-level: `Workers Routes:Edit` (if using a custom domain)
3. Get your account ID from the Cloudflare dashboard URL (e.g., `https://dash.cloudflare.com/abc123` where `abc123` is your account ID)
4. Add to your `.env` file:
   ```
   USE_CLOUDFLARE=true
   CLOUDFLARE_API_TOKEN=your_api_token_here
   CLOUDFLARE_ACCOUNT_ID=your_account_id_here
   ```
5. For custom domain (optional):
   ```
   CLOUDFLARE_ZONE_ID=your_zone_id_here
   CLOUDFLARE_WORKER_ROUTE=your_domain.com/webhook/*
   ```

## Troubleshooting

### Webhook Issues

- **Webhook creation fails**: Make sure your GitHub token has the `admin:repo_hook` scope
<<<<<<< HEAD
- **Webhook not receiving events**: Check that your public endpoint (ngrok or Cloudflare) is accessible
=======
- **Webhook not receiving events**: Check that your tunnel (ngrok or Cloudflare) is running and accessible
>>>>>>> 3bbabd11
- **500 errors in webhook logs**: Check the bot's logs for detailed error information

### Ngrok Issues

- **Ngrok fails to start**: Make sure you've set your auth token in the `.env` file
- **Ngrok URL changes**: The bot automatically updates webhook URLs when ngrok restarts
- **Ngrok connection errors**: Check your internet connection and firewall settings

### Cloudflare Issues

<<<<<<< HEAD
- **Worker creation fails**: Make sure your Cloudflare API token has the Workers and DNS permissions
- **Worker not receiving requests**: Check that your local server is running and accessible
- **Custom domain not working**: Make sure your zone ID and route pattern are correct
=======
- **Worker creation fails**: Make sure your API token has the `Workers Scripts:Edit` permission
- **Route creation fails**: Make sure your API token has the `Workers Routes:Edit` permission
- **Worker not receiving requests**: Check that your local server is running and accessible from Cloudflare
>>>>>>> 3bbabd11

## Advanced Configuration

You can customize the bot's behavior by modifying the following files:

- `app.py`: Main application logic and webhook handling
- `helpers.py`: PR review logic and Codegen integration
- `webhook_manager.py`: GitHub webhook management
- `ngrok_manager.py`: ngrok tunnel management
<<<<<<< HEAD
- `cloudflare_manager.py`: Cloudflare Workers integration
=======
- `cloudflare_manager.py`: Cloudflare Workers management
>>>>>>> 3bbabd11

## Contributing

Contributions are welcome! Please feel free to submit a Pull Request.

## License

This project is licensed under the MIT License - see the LICENSE file for details.<|MERGE_RESOLUTION|>--- conflicted
+++ resolved
@@ -12,23 +12,15 @@
 - **Auto-approval** for compliant PRs
 - **Dynamic webhook management** for all repositories
 - **Automatic ngrok integration** for local development
-<<<<<<< HEAD
-- **Cloudflare Workers integration** for stable production deployment
-=======
 - **Cloudflare Workers integration** for stable production deployments
->>>>>>> 3bbabd11
+
 
 ## Requirements
 
 - Python 3.10 or higher
 - GitHub Personal Access Token with `repo` and `admin:repo_hook` scopes
-<<<<<<< HEAD
-- For local development: ngrok account (free tier works)
-- For production: Cloudflare account with Workers capability
-=======
 - ngrok account (free tier works) for local development
 - Cloudflare account (optional, for production deployments)
->>>>>>> 3bbabd11
 
 ## Installation
 
@@ -48,16 +40,6 @@
    # Required
    GITHUB_TOKEN=your_github_token_here
    
-<<<<<<< HEAD
-   # For local development with ngrok
-   USE_NGROK=true
-   NGROK_AUTH_TOKEN=your_ngrok_auth_token_here
-   
-   # For production with Cloudflare
-   USE_CLOUDFLARE=true
-   CLOUDFLARE_API_TOKEN=your_cloudflare_api_token_here
-   CLOUDFLARE_ACCOUNT_ID=your_cloudflare_account_id_here
-=======
    # For ngrok (local development)
    NGROK_AUTH_TOKEN=your_ngrok_auth_token_here
    USE_NGROK=true
@@ -69,7 +51,6 @@
    
    # Server configuration
    PORT=8000
->>>>>>> 3bbabd11
    ```
 
 ## Usage
@@ -81,11 +62,7 @@
 
 2. The bot will:
    - Start a local server
-<<<<<<< HEAD
-   - Set up a public endpoint (using ngrok or Cloudflare Workers)
-=======
    - Set up a tunnel (ngrok or Cloudflare Workers) to expose your local server
->>>>>>> 3bbabd11
    - Set up webhooks for all repositories accessible by your GitHub token
    - Begin reviewing PRs as they are opened or updated
 
@@ -152,11 +129,8 @@
    - It leverages Codegen's GitHub tools for PR interaction
    - It provides detailed, context-aware reviews
 
-<<<<<<< HEAD
 ## API Endpoints
-=======
-## Ngrok Authentication Setup (Local Development)
->>>>>>> 3bbabd11
+
 
 - `GET /health` - Health check endpoint
 - `POST /webhook` - GitHub webhook endpoint
@@ -190,11 +164,8 @@
 ### Webhook Issues
 
 - **Webhook creation fails**: Make sure your GitHub token has the `admin:repo_hook` scope
-<<<<<<< HEAD
 - **Webhook not receiving events**: Check that your public endpoint (ngrok or Cloudflare) is accessible
-=======
-- **Webhook not receiving events**: Check that your tunnel (ngrok or Cloudflare) is running and accessible
->>>>>>> 3bbabd11
+
 - **500 errors in webhook logs**: Check the bot's logs for detailed error information
 
 ### Ngrok Issues
@@ -205,15 +176,9 @@
 
 ### Cloudflare Issues
 
-<<<<<<< HEAD
-- **Worker creation fails**: Make sure your Cloudflare API token has the Workers and DNS permissions
-- **Worker not receiving requests**: Check that your local server is running and accessible
-- **Custom domain not working**: Make sure your zone ID and route pattern are correct
-=======
 - **Worker creation fails**: Make sure your API token has the `Workers Scripts:Edit` permission
 - **Route creation fails**: Make sure your API token has the `Workers Routes:Edit` permission
 - **Worker not receiving requests**: Check that your local server is running and accessible from Cloudflare
->>>>>>> 3bbabd11
 
 ## Advanced Configuration
 
@@ -223,11 +188,7 @@
 - `helpers.py`: PR review logic and Codegen integration
 - `webhook_manager.py`: GitHub webhook management
 - `ngrok_manager.py`: ngrok tunnel management
-<<<<<<< HEAD
-- `cloudflare_manager.py`: Cloudflare Workers integration
-=======
 - `cloudflare_manager.py`: Cloudflare Workers management
->>>>>>> 3bbabd11
 
 ## Contributing
 
